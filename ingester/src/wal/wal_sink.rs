use async_trait::async_trait;
use data_types::{sequence_number_set::SequenceNumberSet, TableId};
use generated_types::influxdata::iox::wal::v1::sequenced_wal_op::Op;
use std::{collections::HashMap, sync::Arc, time::Duration};
use tokio::sync::watch::Receiver;
use wal::{SequencedWalOp, WriteResult};

use crate::{
    cancellation_safe::CancellationSafe,
    dml_payload::{encode::encode_write_op, IngestOp},
    dml_sink::{DmlError, DmlSink},
};

use super::{
    reference_tracker::WalReferenceHandle,
    traits::{UnbufferedWriteNotifier, WalAppender},
};

/// [`DELEGATE_APPLY_TIMEOUT`] defines how long the inner [`DmlSink`] is given
/// to complete the write [`DmlSink::apply()`] call.
///
/// If this limit weren't enforced, a write that does not make progress would
/// consume resources forever. Instead, a reasonable duration of time is given
/// to attempt the write before an error is returned to the caller.
///
/// In practice, this limit SHOULD only ever be reached as a symptom of a larger
/// problem (catalog unavailable, etc) preventing a write from making progress.
const DELEGATE_APPLY_TIMEOUT: Duration = Duration::from_secs(15);

/// A [`DmlSink`] decorator that ensures any [`IngestOp`] is committed to
/// the write-ahead log before passing the operation to the inner [`DmlSink`].
#[derive(Debug)]
pub(crate) struct WalSink<T, W = wal::Wal, N = WalReferenceHandle> {
    /// The inner chain of [`DmlSink`] that a [`IngestOp`] is passed to once
    /// committed to the write-ahead log.
    inner: T,

    /// The write-ahead log implementation.
    wal: W,

    /// A notifier handle to report the sequence numbers of writes that enter
    /// the write-ahead log but fail to buffer.
    notifier_handle: N,
}

impl<T, W, N> WalSink<T, W, N> {
    /// Initialise a new [`WalSink`] that appends [`IngestOp`] to `W` and
    /// on success, passes the op through to `T`, using `N` to keep `W` informed
    /// of writes that fail to buffer.
    pub(crate) fn new(inner: T, wal: W, notifier_handle: N) -> Self {
        Self {
            inner,
            wal,
            notifier_handle,
        }
    }
}

#[async_trait]
impl<T, W, N> DmlSink for WalSink<T, W, N>
where
    T: DmlSink + Clone + 'static,
    W: WalAppender + 'static,
    N: UnbufferedWriteNotifier + 'static,
{
    type Error = DmlError;

    async fn apply(&self, op: IngestOp) -> Result<(), Self::Error> {
        // Append the operation to the WAL
        let mut write_result = self.wal.append(&op);

        let set = op.sequence_number_set();

        // Pass it to the inner handler while we wait for the write to be made
        // durable.
        //
        // Ensure that this future is always driven to completion now that the
        // WAL entry is being committed, otherwise they'll diverge. At the same
        // time, do not allow the spawned task to live forever, consuming
        // resources without making progress - instead shed load after a
        // reasonable duration of time (DELEGATE_APPLY_TIMEOUT) has passed,
        // before returning a write error (if the caller is still listening).
        //
        // If this buffer apply fails, the entry remains in the WAL and will be
        // attempted again during WAL replay after a crash. If this can never
        // succeed, this can cause a crash loop (unlikely) - see:
        //
        //  https://github.com/influxdata/influxdb_iox/issues/7111
        //
        let inner = self.inner.clone();
        let inner_result = CancellationSafe::new(async move {
            let res = tokio::time::timeout(DELEGATE_APPLY_TIMEOUT, inner.apply(op))
                .await
                .map_err(|_| DmlError::ApplyTimeout)?;

            res.map_err(Into::into)
        })
        .await;
        if inner_result.is_err() {
            self.notifier_handle.notify_failed_write_buffer(set).await;
        }
        inner_result?;

        // Wait for the write to be durable before returning to the user
        write_result
            .changed()
            .await
            .expect("unable to get WAL write result");

        let res = write_result.borrow();
        match res.as_ref().expect("WAL should always return result") {
            WriteResult::Ok(_) => Ok(()),
            WriteResult::Err(ref e) => Err(DmlError::Wal(e.to_string())),
        }
    }
}

impl WalAppender for Arc<wal::Wal> {
    fn append(&self, op: &IngestOp) -> Receiver<Option<WriteResult>> {
        let namespace_id = op.namespace();

        let (wal_op, partition_sequence_numbers) = match op {
            IngestOp::Write(w) => {
                let partition_sequence_numbers = w
                    .tables()
                    .map(|(table_id, data)| {
                        (*table_id, data.partitioned_data().sequence_number().get())
                    })
                    .collect::<HashMap<TableId, u64>>();
                (
                    Op::Write(encode_write_op(namespace_id, w)),
                    partition_sequence_numbers,
                )
            }
        };

        self.write_op(SequencedWalOp {
            table_write_sequence_numbers: partition_sequence_numbers,
            op: wal_op,
        })
    }
}

#[async_trait]
impl UnbufferedWriteNotifier for WalReferenceHandle {
    async fn notify_failed_write_buffer(&self, set: SequenceNumberSet) {
        self.enqueue_unbuffered_write(set).await;
    }
}

#[cfg(test)]
pub(crate) mod mock {
    use parking_lot::Mutex;

    use super::*;

    #[derive(Debug, Default)]
    pub(crate) struct MockUnbufferedWriteNotifier {
        calls: Mutex<Vec<SequenceNumberSet>>,
    }

    impl MockUnbufferedWriteNotifier {
        pub(crate) fn calls(&self) -> Vec<SequenceNumberSet> {
            self.calls.lock().clone()
        }
    }

    #[async_trait]
    impl UnbufferedWriteNotifier for Arc<MockUnbufferedWriteNotifier> {
        async fn notify_failed_write_buffer(&self, set: SequenceNumberSet) {
            self.calls.lock().push(set);
        }
    }
}

#[cfg(test)]
mod tests {
    use core::{future::Future, marker::Send, pin::Pin};
    use std::{future, sync::Arc};

    use assert_matches::assert_matches;
    use data_types::{SequenceNumber, TableId};
    use lazy_static::lazy_static;
    use wal::Wal;

    use super::*;
    use crate::{
        dml_sink::mock_sink::MockDmlSink,
        test_util::{
            make_multi_table_write_op, ARBITRARY_NAMESPACE_ID, ARBITRARY_PARTITION_KEY,
            ARBITRARY_TABLE_ID, ARBITRARY_TABLE_NAME,
        },
    };

    lazy_static! {
        static ref ALTERNATIVE_TABLE_NAME: &'static str = "arán";
        static ref ALTERNATIVE_TABLE_ID: TableId = TableId::new(ARBITRARY_TABLE_ID.get() + 1);
    }

    #[tokio::test]
    async fn test_append() {
        let dir = tempfile::tempdir().unwrap();

        // Generate a test op containing writes for multiple tables that will
        // be appended and read back
        let op = make_multi_table_write_op(
            &ARBITRARY_PARTITION_KEY,
            ARBITRARY_NAMESPACE_ID,
            [
                (
                    ARBITRARY_TABLE_NAME.to_string().as_str(),
                    ARBITRARY_TABLE_ID,
                    SequenceNumber::new(42),
                ),
                (
                    &ALTERNATIVE_TABLE_NAME,
                    *ALTERNATIVE_TABLE_ID,
                    SequenceNumber::new(43),
                ),
            ]
            .into_iter(),
            &format!(
                r#"{},region=Madrid temp=35,climate="dry" 4242424242
                {},region=Belfast temp=14,climate="wet" 4242424242"#,
                &*ARBITRARY_TABLE_NAME, &*ALTERNATIVE_TABLE_NAME,
            ),
        );

        // The write portion of this test.
        {
            let inner = Arc::new(MockDmlSink::default().with_apply_return(vec![Ok(())]));
            let wal = Wal::new(dir.path())
                .await
                .expect("failed to initialise WAL");
            let notifier_handle = Arc::new(mock::MockUnbufferedWriteNotifier::default());

            let wal_sink = WalSink::new(Arc::clone(&inner), wal, Arc::clone(&notifier_handle));

            // Apply the op through the decorator
            wal_sink
                .apply(IngestOp::Write(op.clone()))
                .await
                .expect("wal should not error");

            // Assert the mock inner sink saw the call and that no unbuffered
            // write notification was sent
            assert_eq!(inner.get_calls().len(), 1);
            assert_eq!(notifier_handle.calls().len(), 0);
        }

        // Read the op back
        let wal = Wal::new(dir.path())
            .await
            .expect("failed to initialise WAL");

        // Identify the segment file
        let files = wal.closed_segments();
        let file = assert_matches!(&*files, [f] => f, "expected 1 file");

        // Open a reader
        let ops: Vec<SequencedWalOp> = wal
            .reader_for_segment(file.id())
            .expect("failed to obtain reader for WAL segment")
            .flat_map(|batch| batch.expect("failed to read WAL op batch"))
            .collect();

        // Extract the op payload read from the WAL
        let read_op = assert_matches!(&*ops, [op] => op, "expected 1 DML operation");
        assert_eq!(
            read_op.table_write_sequence_numbers,
            [(ARBITRARY_TABLE_ID, 42), (*ALTERNATIVE_TABLE_ID, 43)]
                .into_iter()
                .collect::<std::collections::HashMap<TableId, u64>>()
        );
        let payload =
            assert_matches!(&read_op.op, Op::Write(w) => w, "expected DML write WAL entry");

        // The payload should match the serialised form of the "op" originally
        // wrote above.
        let want = encode_write_op(ARBITRARY_NAMESPACE_ID, &op);

        assert_eq!(want, *payload);
    }

    /// A [`DmlSink`] implementation that hangs forever and never completes.
    #[derive(Debug, Default, Clone)]
    struct BlockingDmlSink;

    impl DmlSink for BlockingDmlSink {
        type Error = DmlError;

        fn apply<'life0, 'async_trait>(
            &'life0 self,
            _op: IngestOp,
        ) -> Pin<Box<dyn Future<Output = Result<(), Self::Error>> + Send + 'async_trait>>
        where
            'life0: 'async_trait,
            Self: 'async_trait,
        {
            Box::pin(future::pending())
        }
    }

    #[tokio::test]
    async fn test_timeout() {
        let dir = tempfile::tempdir().unwrap();

        // Generate the test op
        let op = make_multi_table_write_op(
            &ARBITRARY_PARTITION_KEY,
            ARBITRARY_NAMESPACE_ID,
            [
                (
                    ARBITRARY_TABLE_NAME.to_string().as_str(),
                    ARBITRARY_TABLE_ID,
                    SequenceNumber::new(42),
                ),
                (
                    &ALTERNATIVE_TABLE_NAME,
                    *ALTERNATIVE_TABLE_ID,
                    SequenceNumber::new(43),
                ),
            ]
            .into_iter(),
            &format!(
                r#"{},region=Madrid temp=35,climate="dry" 4242424242
                {},region=Belfast temp=14,climate="wet" 4242424242"#,
                &*ARBITRARY_TABLE_NAME, &*ALTERNATIVE_TABLE_NAME,
            ),
        );

        let wal = Wal::new(dir.path())
            .await
            .expect("failed to initialise WAL");
        let notifier_handle = Arc::new(mock::MockUnbufferedWriteNotifier::default());

<<<<<<< HEAD
        let wal_sink = WalSink::new(
            BlockingDmlSink::default(),
            wal,
            Arc::clone(&notifier_handle),
        );
=======
        let wal_sink = WalSink::new(BlockingDmlSink, wal);
>>>>>>> 283d77ca

        // Allow tokio to automatically advance time past the timeout duration,
        // when all threads are blocked on await points.
        //
        // This allows the test to drive the timeout logic without actually
        // waiting for the timeout duration in the test.
        tokio::time::pause();

        let start = tokio::time::Instant::now();

        // Apply the op through the decorator, which should time out
        let err = wal_sink
            .apply(IngestOp::Write(op.clone()))
            .await
            .expect_err("write should time out");

        assert_matches!(err, DmlError::ApplyTimeout);

        // Ensure that "time" advanced at least the timeout amount of time
        // before erroring.
        let duration = tokio::time::Instant::now().duration_since(start);
        assert!(duration > DELEGATE_APPLY_TIMEOUT);

        // Assert that an unbuffered write notification was sent for the
        // correct [`SequenceNumberSet`]
        assert_eq!(
            notifier_handle.calls(),
            [SequenceNumberSet::from_iter([
                SequenceNumber::new(42),
                SequenceNumber::new(43)
            ])]
            .into_iter()
            .collect::<Vec<_>>()
        );
    }
}<|MERGE_RESOLUTION|>--- conflicted
+++ resolved
@@ -334,15 +334,7 @@
             .expect("failed to initialise WAL");
         let notifier_handle = Arc::new(mock::MockUnbufferedWriteNotifier::default());
 
-<<<<<<< HEAD
-        let wal_sink = WalSink::new(
-            BlockingDmlSink::default(),
-            wal,
-            Arc::clone(&notifier_handle),
-        );
-=======
-        let wal_sink = WalSink::new(BlockingDmlSink, wal);
->>>>>>> 283d77ca
+        let wal_sink = WalSink::new(BlockingDmlSink, wal, Arc::clone(&notifier_handle));
 
         // Allow tokio to automatically advance time past the timeout duration,
         // when all threads are blocked on await points.
